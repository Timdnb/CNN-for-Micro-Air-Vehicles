--- conflicted
+++ resolved
@@ -1,13 +1,3 @@
-<<<<<<< HEAD
-# MAV_CNN
-Repository for development of CNN for flying drone of MAV course
-
-TODO
-
-Notebooks made to develop CNN to run on Bebop Parrot 2 using paparazzi, two main notebooks
-1. dataset generation -> optional when taking same approach, can alwys do your own
-2. CNN training -> train CNNs, assumes 1. has been done, but can easily be changed to match your stuff
-=======
 # CNNs for Micro Air Vehicles
 This repository contains two notebooks that can be used for the development of convolutional neural networks for obstacle avoidance on a drone. The notebooks were developed while participating in the course AE4317 Autonomous Flight of Micro Air Vehicles at Delft University of Technology. The notebooks guide you through the entire process, from data gathering and labeling, to CNN training and actual deployment on a drone. The deployment is done using [Paparazzi UAV](https://github.com/paparazzi/paparazzi) on a Bebop Parrot 2.
 
@@ -20,5 +10,4 @@
 ### Inference examples
 The AE4317 course includes a competition in which student teams try to fly as much distance in a contained area with obstacles. The CNN developed using these notebooks was used in this competition and was succesfully able to avoid obstacles. An example of inference while flying can be seen below, there the bars in the bottom left correspond to 'left', 'forward' and 'right'.
 
-![inference](assets/50190486.jpg)
->>>>>>> 98998574
+![inference](assets/50190486.jpg)