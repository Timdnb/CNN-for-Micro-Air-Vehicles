# CNNs for Micro Air Vehicles
Convolutional neural networks have excellent properties when it comes to computer vision tasks such as image processing and classification. Therefore the use of CNNs for obstacle avoidance using only a monocular camera seems like a natural choice. However, CNNs quickly become computationally demanding, a property not desired, especially on Micro Air Vehicles (MAV). As part of the AE4317 Autonomous Flight of Micro Air Vehicles course at Delft University of Technology, I took on the challenge of using CNNs for obstacle avoidance on a Parrot Bebop 2.

Throughout the course I have developed two notebooks which guide you through the entire process: from data gathering and labeling, to CNN training and actual deployment on a drone. The deployment is performed using [Paparazzi UAV](https://github.com/paparazzi/paparazzi). The two notebooks are explained in a bit more detail below.

### Dataset generation:
**Notebook: `dataset_generation.ipynb`**

<<<<<<< HEAD
This notebook can be used to generate a labeled dataset. The only prerequisite to use this notebook is to have an image dataset that is representative of the environment in which your drone will fly. It will then label the images based on monocular depth maps generated using [Depth-Anything](https://github.com/LiheYoung/Depth-Anything). If you already have a labeled dataset, you can move on to `CNN_training.ipynb`. Instead of creating you own dataset, you can also use the dataset that was developed during the course, it is uploaded to Hugging Face (see [here](https://huggingface.co/datasets/Timdb/AE4317-cyberzoo-tudelft)), and already integrated into `CNN_training.ipynb`.
=======
This notebook can be used to generate a labeled dataset. The only prerequisite to use this notebook is to have an image dataset that is representative of the environment in which your drone will fly. It will then label the images based on monocular depth maps generated using [Depth-Anything](https://github.com/LiheYoung/Depth-Anything). If you already have a labeled dataset, you can move on to `CNN_training.ipynb`. Be aware that this notebook assumes the dataset format that is used in `Dataset_generation.ipynb`. Alternatively, I have uploaded my dataset containing 27754 images to Hugging Face, see [here](https://huggingface.co/datasets/Timdb/AE4317-cyberzoo-tudelft). The option to use this dataset is included in the other notebook.
>>>>>>> a8fd7813

### Training and tuning of CNN:
**Notebook: `CNN_training.ipynb`**

This notebook takes care of the training of CNNs. All the hard work has been done, all there is left to do for you is tune the hyperparameters and find the network that best suits your applications. For this it is recommended to use a logging platform such as [Weights and Biases](https://wandb.ai/site) (the one used in the notebook), to keep track of your model performance. At the end of the notebook it is also explained how to deploy the CNN on a drone using Paparazzi UAV.

### Inference example
The AE4317 course includes a competition in which student teams try to fly as much distance in a contained area with obstacles. The CNN developed using these notebooks was used in this competition and was succesfully able to avoid obstacles. An example of inference while flying can be seen below; the bars in the bottom left correspond to 'left', 'forward' and 'right'.

![Inference](assets/inference_example.jpg)<|MERGE_RESOLUTION|>--- conflicted
+++ resolved
@@ -6,11 +6,7 @@
 ### Dataset generation:
 **Notebook: `dataset_generation.ipynb`**
 
-<<<<<<< HEAD
 This notebook can be used to generate a labeled dataset. The only prerequisite to use this notebook is to have an image dataset that is representative of the environment in which your drone will fly. It will then label the images based on monocular depth maps generated using [Depth-Anything](https://github.com/LiheYoung/Depth-Anything). If you already have a labeled dataset, you can move on to `CNN_training.ipynb`. Instead of creating you own dataset, you can also use the dataset that was developed during the course, it is uploaded to Hugging Face (see [here](https://huggingface.co/datasets/Timdb/AE4317-cyberzoo-tudelft)), and already integrated into `CNN_training.ipynb`.
-=======
-This notebook can be used to generate a labeled dataset. The only prerequisite to use this notebook is to have an image dataset that is representative of the environment in which your drone will fly. It will then label the images based on monocular depth maps generated using [Depth-Anything](https://github.com/LiheYoung/Depth-Anything). If you already have a labeled dataset, you can move on to `CNN_training.ipynb`. Be aware that this notebook assumes the dataset format that is used in `Dataset_generation.ipynb`. Alternatively, I have uploaded my dataset containing 27754 images to Hugging Face, see [here](https://huggingface.co/datasets/Timdb/AE4317-cyberzoo-tudelft). The option to use this dataset is included in the other notebook.
->>>>>>> a8fd7813
 
 ### Training and tuning of CNN:
 **Notebook: `CNN_training.ipynb`**
